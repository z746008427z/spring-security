/*
 * Copyright 2019 the original author or authors.
 *
 * Licensed under the Apache License, Version 2.0 (the "License");
 * you may not use this file except in compliance with the License.
 * You may obtain a copy of the License at
 *
 *      https://www.apache.org/licenses/LICENSE-2.0
 *
 * Unless required by applicable law or agreed to in writing, software
 * distributed under the License is distributed on an "AS IS" BASIS,
 * WITHOUT WARRANTIES OR CONDITIONS OF ANY KIND, either express or implied.
 * See the License for the specific language governing permissions and
 * limitations under the License.
 */

package org.springframework.security.config.annotation.rsocket;

import io.rsocket.ConnectionSetupPayload;
import io.rsocket.Payload;
import io.rsocket.RSocket;
import io.rsocket.SocketAcceptor;
import io.rsocket.util.ByteBufPayload;
import reactor.core.publisher.Mono;

public class HelloHandler implements SocketAcceptor {

	@Override
	public Mono<RSocket> accept(ConnectionSetupPayload setup, RSocket sendingSocket) {
<<<<<<< HEAD
		return Mono.just(
				new RSocket() {
					@Override
					public Mono<Payload> requestResponse(Payload payload) {
						String data = payload.getDataUtf8();
						payload.release();
						System.out.println("Got " + data);
						return Mono.just(ByteBufPayload.create("Hello " + data));
					}
				});
=======
		return Mono.just(new AbstractRSocket() {
			@Override
			public Mono<Payload> requestResponse(Payload payload) {
				String data = payload.getDataUtf8();
				payload.release();
				System.out.println("Got " + data);
				return Mono.just(ByteBufPayload.create("Hello " + data));
			}
		});
>>>>>>> 36ae1fe3
	}

}<|MERGE_RESOLUTION|>--- conflicted
+++ resolved
@@ -27,19 +27,7 @@
 
 	@Override
 	public Mono<RSocket> accept(ConnectionSetupPayload setup, RSocket sendingSocket) {
-<<<<<<< HEAD
-		return Mono.just(
-				new RSocket() {
-					@Override
-					public Mono<Payload> requestResponse(Payload payload) {
-						String data = payload.getDataUtf8();
-						payload.release();
-						System.out.println("Got " + data);
-						return Mono.just(ByteBufPayload.create("Hello " + data));
-					}
-				});
-=======
-		return Mono.just(new AbstractRSocket() {
+		return Mono.just(new RSocket() {
 			@Override
 			public Mono<Payload> requestResponse(Payload payload) {
 				String data = payload.getDataUtf8();
@@ -48,7 +36,6 @@
 				return Mono.just(ByteBufPayload.create("Hello " + data));
 			}
 		});
->>>>>>> 36ae1fe3
 	}
 
 }