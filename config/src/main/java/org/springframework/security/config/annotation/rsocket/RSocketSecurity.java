--- conflicted
+++ resolved
@@ -105,10 +105,7 @@
  * </pre>
  * @author Rob Winch
  * @author Jesús Ascama Arias
-<<<<<<< HEAD
  * @author Luis Felipe Vega
-=======
->>>>>>> daf6b53e
  * @since 5.2
  */
 public class RSocketSecurity {
